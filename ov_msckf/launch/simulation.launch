--- conflicted
+++ resolved
@@ -16,16 +16,12 @@
     <arg name="num_clones"  default="11" />
     <arg name="num_slam"    default="50" />
     <arg name="num_pts"     default="100" />
-<<<<<<< HEAD
-    <arg name="max_cameras" default="1" />
-=======
     <arg name="max_cameras" default="2" />
     <arg name="use_stereo"  default="true" />
 
     <arg name="feat_dist_min" default="5.0" />
     <arg name="feat_dist_max" default="7.0" />
 
->>>>>>> db026f3e
     <arg name="freq_cam"    default="10" />
     <arg name="freq_imu"    default="400" />
     <arg name="dataset"    default="tum_corridor1_512_16_okvis.txt" /> <!-- udel_gore, udel_gore_zupt, tum_corridor1_512_16_okvis, udel_arl -->
@@ -81,7 +77,6 @@
         <param name="num_opencv_threads"     type="int"    value="0" />
 
         <!-- world/filter parameters -->
-<<<<<<< HEAD
         <param name="use_fej"                   type="bool"   value="$(arg fej)" />
         <param name="calib_cam_extrinsics"      type="bool"   value="$(arg sim_do_calibration)" />
         <param name="calib_cam_intrinsics"      type="bool"   value="$(arg sim_do_calibration)" />
@@ -90,23 +85,11 @@
         <param name="calib_imu_g_sensitivity"   type="bool"   value="$(arg sim_do_calib_g_sensitivity)" />
         <param name="max_clones"                type="int"    value="$(arg num_clones)" />
         <param name="max_slam"                  type="int"    value="$(arg num_slam)" />
+        <param name="use_stereo"                type="bool"   value="$(arg use_stereo)" />
         <param name="max_cameras"               type="int"    value="$(arg max_cameras)" />
         <param name="feat_rep_msckf"            type="string" value="$(arg feat_rep)" />
         <param name="feat_rep_slam"             type="string" value="$(arg feat_rep)" />
         <param name="feat_rep_aruco"            type="string" value="$(arg feat_rep)" />
-=======
-        <param name="use_fej"                type="bool"   value="$(arg fej)" />
-        <param name="calib_cam_extrinsics"   type="bool"   value="$(arg sim_do_calibration)" />
-        <param name="calib_cam_intrinsics"   type="bool"   value="$(arg sim_do_calibration)" />
-        <param name="calib_cam_timeoffset"   type="bool"   value="$(arg sim_do_calibration)" />
-        <param name="max_clones"             type="int"    value="$(arg num_clones)" />
-        <param name="max_slam"               type="int"    value="$(arg num_slam)" />
-        <param name="use_stereo"             type="bool"   value="$(arg use_stereo)" />
-        <param name="max_cameras"            type="int"    value="$(arg max_cameras)" />
-        <param name="feat_rep_msckf"         type="str"    value="$(arg feat_rep)" />
-        <param name="feat_rep_slam"          type="str"    value="$(arg feat_rep)" />
-        <param name="feat_rep_aruco"         type="str"    value="$(arg feat_rep)" />
->>>>>>> db026f3e
 
         <!-- tracker/extractor properties -->
         <param name="num_pts"                type="int"    value="$(arg num_pts)" />
